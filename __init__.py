#! /usr/bin/python
# -*- coding: utf-8 -*-


"""
Secretary
    This project is a document engine which make use of LibreOffice
    documents as templates and use the semantics of jinja2 to control
    variable printing and control flow.

    To render a template:
        engine = Renderer()
        result = engine.render(template_file, foo=bar, ...)


    Copyright (c) 2012-2015 By:
        * Christopher Ramirez <chris.ramirezg@gmail.com>
        * Andrés Reyes Monge (github.com/armonge)
        * Anton Kochnev (github.com/ak04nv)
        * DieterBuys (github.com/DieterBuys)

    Licensed under the MIT license.
"""

from __future__ import unicode_literals, print_function

import io
import re
import sys
import logging
import zipfile
from os import path
from mimetypes import guess_type, guess_extension
from uuid import uuid4
from xml.dom.minidom import parseString
from xml.parsers.expat import ExpatError, ErrorString
from jinja2 import Environment, Undefined

from filters import PadStringFilter, ImageFilter

try:
    if sys.version_info.major == 3:
        xrange = range
        basestring = (str, bytes)
except AttributeError:
    # On Python 2.6 sys.version_info is a tuple
    if not isinstance(sys.version_info, tuple):
        raise


FLOW_REFERENCES = {
    'text:p'             : 'text:p',
    'paragraph'          : 'text:p',
    'before::paragraph'  : 'text:p',
    'after::paragraph'   : 'text:p',

    'table:table-row'    : 'table:table-row',
    'table-row'          : 'table:table-row',
    'row'                : 'table:table-row',
    'before::table-row'  : 'table:table-row',
    'after::table-row'   : 'table:table-row',
    'before::row'        : 'table:table-row',
    'after::row'         : 'table:table-row',

    'table:table-cell'   : 'table:table-cell',
    'table-cell'         : 'table:table-cell',
    'cell'               : 'table:table-cell',
    'before::table-cell' : 'table:table-cell',
    'after::table-cell'  : 'table:table-cell',
    'before::cell'       : 'table:table-cell',
    'after::cell'        : 'table:table-cell',
}

# ---- Exceptions
class SecretaryError(Exception):
    pass

class UndefinedSilently(Undefined):
    # Silently undefined,
    # see http://stackoverflow.com/questions/6182498
    def silently_undefined(*args, **kwargs):
        return ''

    return_new = lambda *args, **kwargs: UndefinedSilently()

    __unicode__ = silently_undefined
    __str__ = silently_undefined
    __call__ = return_new
    __getattr__ = return_new

# ************************************************
#
#           SECRETARY FILTERS
#
# ************************************************

def media_loader(f):
    def wrapper(*args, **kwargs):
        Renderer.__media_loader__ = f

    return wrapper


class Renderer(object):
    """
        Main engine to convert and ODT document into a jinja
        compatible template.

        Basic use example:
            engine = Renderer()
            result = engine.render(template, var1=val1, var2=val2, ...)


        Renderer provides an environment property which should be used
        to add custom filters to the ODF render.
            engine = Renderer()
            engine.environment.filters['custom_filter'] = filterFn
            result = engine.render('template.odt', var1=val1, ...)
    """

    def __init__(self, environment=None, **kwargs):
        """
        Create a Renderer instance.

        args:
            environment: Use this jinja2 environment. If not specified, we
                         create a new environment for this class instance.

        """
        self.log = logging.getLogger(__name__)
        self.log.debug('Initing a Renderer instance\nTemplate')
        self.before_render_callbacks = []
        self.after_render_callbacks = []

        if environment:
            self.environment = environment
        else:
            self.environment = Environment(undefined=UndefinedSilently,
                                           autoescape=True)
            # Register filters
            PadStringFilter(self)
            ImageFilter(self)
            self.environment.filters['markdown'] = self.markdown_filter

        self.media_path = kwargs.pop('media_path', '')
        self.media_callback = self.fs_loader

        self._compile_tags_expressions()

    def media_loader(self, callback):
        """This sets the the media loader. A user defined function which
        loads media. The function should take a template value, optionals
        args and kwargs. Is media exists should return a tuple whose first
        element if a file object type representing the media and its second
        elements is the media mimetype.

        See Renderer.fs_loader funcion for an example"""
        self.media_callback = callback
        return callback

    def _unpack_template(self, template):
        # And Open/libreOffice is just a ZIP file. Here we unarchive the file
        # and return a dict with every file in the archive
        self.log.debug('Unpacking template file')

        archive_files = {}
        archive = zipfile.ZipFile(template, 'r')
        for zfile in archive.filelist:
            archive_files[zfile.filename] = archive.read(zfile.filename)

        return archive_files

        self.log.debug('Unpack completed')

    def _pack_document(self, files):
        # Store to a zip files in files
        self.log.debug('packing document')
        zip_file = io.BytesIO()

        zipdoc = zipfile.ZipFile(zip_file, 'a')
        for fname, content in files.items():
            if sys.version_info >= (2, 7):
                zipdoc.writestr(fname, content, zipfile.ZIP_DEFLATED)
            else:
                zipdoc.writestr(fname, content)

        self.log.debug('Document packing completed')

        return zip_file


    @staticmethod
    def _inc_node_tags_count(node, is_block=False):
        """ Increase field count of node and its parents """

        if node is None:
            return

        for attr in ['field_count', 'block_count', 'var_count']:
            if not hasattr(node, attr):
                setattr(node, attr, 0)

        node.field_count += 1
        if is_block:
            node.block_count += 1
        else:
            node.var_count += 1

        Renderer._inc_node_tags_count(node.parentNode, is_block)


    def _compile_tags_expressions(self):
        self.tag_pattern = re.compile(r'(?is)^({0}|{1}).*({2}|{3})$'.format(
            self.environment.variable_start_string,
            self.environment.block_start_string,
            self.environment.variable_end_string,
            self.environment.block_end_string
        ))

        self.block_pattern = re.compile(r'(?is)^{0}.*{1}$'.format(
            self.environment.block_start_string,
            self.environment.block_end_string
        ))

        self._compile_escape_expressions()


    def _compile_escape_expressions(self):
        # Compiles escape expressions
        self.escape_map = dict()
        unescape_rules = {
            r'&gt;': r'>',
            r'&lt;': r'<',
            r'&amp;': r'&',
            r'&quot;': r'"',
            r'&apos;': r'\'',
        }

        for key, value in unescape_rules.items():
            exp = r'(?is)(({0}|{1})[^{3}{4}]*?)({2})([^{0}{1}]*?({3}|{4}))'
            key = re.compile(exp.format(
                self.environment.variable_start_string,
                self.environment.block_start_string,
                key,
                self.environment.variable_end_string,
                self.environment.block_end_string
            ))

            self.escape_map[key] = r'\1{0}\4'.format(value)

    def _is_jinja_tag(self, tag):
        """
            Returns True is tag (str) is a valid jinja instruction tag.
        """

        return len(self.tag_pattern.findall(tag)) > 0


    def _is_block_tag(self, tag):
        """
            Returns True is tag (str) is a jinja flow control tag.
        """
        return len(self.block_pattern.findall(tag)) > 0


    def _tags_in_document(self, document):
        """
            Yields a list of available jinja instructions tags in document.
        """
        tags = document.getElementsByTagName('text:text-input')

        for tag in tags:
            if not tag.hasChildNodes():
                continue

            content = tag.childNodes[0].data.strip()
            if not self._is_jinja_tag(content):
                continue

            yield tag


    def _census_tags(self, document):
        """
        Make a census of all available jinja tags in document. We count all
        the children tags nodes within their parents. This process is necesary
        to automaticaly avoid generating invalid documents when mixing block
        tags in differents parts of a document.
        """
        for tag in self._tags_in_document(document):
            content = tag.childNodes[0].data.strip()
            block_tag = self._is_block_tag(content)

            self._inc_node_tags_count(tag.parentNode, block_tag)


    def  _prepare_document_tags(self, document):
        """ Here we search for every field node present in xml_document.
        For each field we found we do:
        * if field is a print field ({{ field }}), we replace it with a
          <text:span> node.

        * if field is a control flow ({% %}), then we find immediate node of
          type indicated in field's `text:description` attribute and replace
          the whole node and its childrens with field's content.

          If `text:description` attribute starts with `before::` or `after::`,
          then we move field content before or after the node in description.

          If no `text:description` is available, find the immediate common
          parent of this and any other field and replace its child and
          original parent of field with the field content.

          e.g.: original
          <table>
              <table:row>
                  <field>{% for bar in bars %}</field>
              </table:row>
              <paragraph>
                  <field>{{ bar }}</field>
              </paragraph>
              <table:row>
                  <field>{% endfor %}</field>
              </table:row>
          </table>

          After processing:
          <table>
              {% for bar in bars %}
              <paragraph>
                  <text:span>{{ bar }}</text:span>
              </paragraph>
              {% endfor %}
          </table>
        """

        # -------------------------------------------------------------------- #
        # We have to replace a node, let's call it "placeholder", with the
        # content of our jinja tag. The placeholder can be a node with all its
        # children. Node's "text:description" attribute indicates how far we
        # can scale up in the tree hierarchy to get our placeholder node. When
        # said attribute is not present, then we scale up until we find a
        # common parent for this tag and any other tag.
        # -------------------------------------------------------------------- #
        self.log.debug('Preparing document tags')
        self._census_tags(document)

        for tag in self._tags_in_document(document):
            placeholder = tag
            content = tag.childNodes[0].data.strip()
            is_block = self._is_block_tag(content)
            scale_to = tag.getAttribute('text:description').strip().lower()

            if content.lower().find('|markdown') > 0:
                # Take whole paragraph when handling a markdown field
                scale_to = 'text:p'

            if scale_to:
                if FLOW_REFERENCES.get(scale_to, False):
                    placeholder = self._parent_of_type(
                        tag, FLOW_REFERENCES[scale_to]
                    )

                new_node = self.create_text_node(document, content)

            elif is_block:
                # expand up the placeholder until a shared parent is found
                while not placeholder.parentNode.field_count > 1:
                    placeholder = placeholder.parentNode

                if placeholder:
                    new_node = self.create_text_node(document, content)

            else:
                new_node = self.create_text_span_node(document, content)

            placeholder_parent = placeholder.parentNode
            if not scale_to.startswith('after::'):
                placeholder_parent.insertBefore(new_node, placeholder)
            else:
                if placeholder.isSameNode(placeholder_parent.lastChild):
                    placeholder_parent.appendChild(new_node)
                else:
                    placeholder_parent.insertBefore(
                        new_node, placeholder.nextSibling
                    )

            if scale_to.startswith(('after::', 'before::')):
                # Don't remove whole field tag, only "text:text-input" container
                placeholder = self._parent_of_type(tag, 'text:p')
                placeholder_parent = placeholder.parentNode


            # Finally, remove the placeholder
            placeholder_parent.removeChild(placeholder)


    def _unescape_entities(self, xml_text):
        """
        Unescape '&amp;', '&lt;', '&quot;' and '&gt;' within jinja instructions.
        The regexs rules used here are compiled in _compile_escape_expressions.
        """
        for regexp, replacement in self.escape_map.items():
            while True:
                xml_text, substitutions = regexp.subn(replacement, xml_text)
                if not substitutions:
                    break

        return xml_text

    @staticmethod
    def _encode_escape_chars(xml_text):
        """
        Replace line feed and/or tabs within text:span entities.
        """
        find_pattern = r'(?is)<text:([\S]+?)>([^>]*?([\n|\t])[^<]*?)</text:\1>'
        for m in re.findall(find_pattern, xml_text):
            replacement = m[1].replace('\n', '<text:line-break/>')
            replacement = replacement.replace('\t', '<text:tab/>')
            xml_text = xml_text.replace(m[1], replacement)

        return xml_text

    def before_render_xml(self, callback):
        self.before_render_callbacks.append(callback)

    def after_render_xml(self, callback):
        self.after_render_callbacks.append(callback)

    def add_media_to_archive(self, media, mime, name=''):
        """
        Adds to "Pictures" archive folder the file in `media` and register
        it into manifest file.
        """
        extension = None
        if hasattr(media, 'name') and not name:
            extension = path.splitext(media.name)
            name      = extension[0]
            extension = extension[1]

        if not extension:
            extension = guess_extension(mime)

        media_path = '%s%s' % (name, extension)
        media.seek(0)
        self.files[media_path] = media.read(-1)
        if hasattr(media, 'close'):
            media.close()

        files_node = self.manifest.getElementsByTagName('manifest:manifest')[0]
        node = self.create_node(self.manifest, 'manifest:file-entry', files_node)
        node.setAttribute('manifest:full-path', media_path)
        node.setAttribute('manifest:media-type', mime)

        return media_path


    def fs_loader(self, media, *args, **kwargs):
        """Loads a file from the file system.
        :param media: A file object or a relative or absolute path of a file.
        :type media: unicode
        """
        if hasattr(media, 'seek') and hasattr(media, 'read'):
            return (media, 'image/jpeg')
        elif path.isfile(media):
            filename = media
        else:
            if not self.media_path:
                self.log.debug('media_path property not specified to load images from.')
                return

            filename = path.join(self.media_path, media)
            if not path.isfile(filename):
                self.log.debug('Media file "%s" does not exists.' % filename)
                return

        mime = guess_type(filename)
        return (open(filename, 'rb'), mime[0] if mime else None)

<<<<<<< HEAD

    def replace_images(self, xml_document):
        """Perform images replacements"""
        self.log.debug('Inserting images')
        frames = xml_document.getElementsByTagName('draw:frame')

        for frame in frames:
            if not frame.hasChildNodes():
                continue

            key = frame.getAttribute('draw:name')
            if key not in self.template_images:
                continue

            # Get frame attributes
            frame_attrs = dict()
            for i in xrange(frame.attributes.length):
                attr = frame.attributes.item(i)
                frame_attrs[attr.name] = attr.value

            # Get child draw:image node and its attrs
            image_node = frame.childNodes[0]
            image_attrs = dict()
            for i in xrange(image_node.attributes.length):
                attr = image_node.attributes.item(i)
                image_attrs[attr.name] = attr.value

            # Request to media loader the image to use
            image = self.media_callback(self.template_images[key]['value'],
                                        *self.template_images[key]['args'],
                                        frame_attrs=frame_attrs,
                                        image_attrs=image_attrs,
                                        **self.template_images[key]['kwargs'])

            # Update frame and image node attrs (if they where updated in
            # media_callback call)
            for k, v in frame_attrs.items():
                frame.setAttribute(k, v)

            for k, v in image_attrs.items():
                image_node.setAttribute(k, v)

            # Keep original image reference value
            if isinstance(self.template_images[key]['value'], basestring):
                frame.setAttribute('draw:name',
                                   self.template_images[key]['value'])

            # Does the madia loader returned something?
            if not image:
                continue

            mname = self.add_media_to_archive(media=image[0], mime=image[1],
                                              name=key)
            if mname:
                image_node.setAttribute('xlink:href', mname)

    def _render_xml(self, xml_document, **kwargs):
        # Prepare the xml object to be processed by jinja2
        self.log.debug('Rendering XML object')
        template_string = ""

        try:
            self.template_images = dict()
            self._prepare_document_tags(xml_document)
            xml_source = xml_document.toxml()
            xml_source = xml_source.encode('ascii', 'xmlcharrefreplace')
            jinja_template = self.environment.from_string(
                self._unescape_entities(xml_source.decode('utf-8'))
            )

            result = jinja_template.render(**kwargs)
            result = self._encode_escape_chars(result)

            final_xml = parseString(result.encode('ascii', 'xmlcharrefreplace'))
            if self.template_images:
                self.replace_images(final_xml)

            return final_xml
        except ExpatError as e:
            near = result.split('\n')[e.lineno -1][e.offset-200:e.offset+200]
            raise ExpatError('ExpatError "%s" at line %d, column %d\nNear of: "[...]%s[...]"' % \
                             (ErrorString(e.code), e.lineno, e.offset, near))
        except:
            self.log.error('Error rendering template:\n%s',
                           xml_document.toprettyxml(), exc_info=True)

            self.log.error('Unescaped template was:\n{0}'.format(template_string))
            raise
        finally:
            self.log.debug('Rendering xml object finished')


=======
>>>>>>> 9de46b42
    def render(self, template, **kwargs):
        """
            Render a template

            args:
                template: A template file. Could be a string or a file instance
                **kwargs: Template variables. Similar to jinja2

            returns:
                A binary stream which contains the rendered document.
        """

        self.log.debug('Initing a template rendering')
        self.files = self._unpack_template(template)
        self.render_vars = {}

        # Keep content and styles object since many functions or
        # filters may work with then
        self.content  = parseString(self.files['content.xml'])
        self.styles   = parseString(self.files['styles.xml'])
        self.manifest = parseString(self.files['META-INF/manifest.xml'])

        # Render content.xml keeping just 'office:body' node.
        rendered_content = self._render_xml(self.content, **kwargs)
        self.content.getElementsByTagName('office:document-content')[0].replaceChild(
            rendered_content.getElementsByTagName('office:body')[0],
            self.content.getElementsByTagName('office:body')[0]
        )

        # Render styles.xml
        self.styles = self._render_xml(self.styles, **kwargs)

        self.log.debug('Template rendering finished')

        self.files['content.xml']           = self.content.toxml().encode('ascii', 'xmlcharrefreplace')
        self.files['styles.xml']            = self.styles.toxml().encode('ascii', 'xmlcharrefreplace')
        self.files['META-INF/manifest.xml'] = self.manifest.toxml().encode('ascii', 'xmlcharrefreplace')

        document = self._pack_document(self.files)
        return document.getvalue()

    def _render_xml(self, xml_document, **kwargs):
        # Prepare the xml object to be processed by jinja2
        self.log.debug('Rendering XML object')
        template_string = ""

        try:
            self._before_render_xml(xml_document)
            self._prepare_document_tags(xml_document)
            template_string = self._unescape_entities(xml_document.toxml())
            jinja_template = self.environment.from_string(template_string)

            result = jinja_template.render(**kwargs)
            result = self._encode_escape_chars(result)

            final_xml = parseString(result.encode('ascii', 'xmlcharrefreplace'))
            self._after_render_xml(final_xml)

            return final_xml
        except ExpatError as e:
            near = result.split('\n')[e.lineno -1][e.offset-50:e.offset+50]
            raise ExpatError('ExpatError "%s" at line %d, column %d\nNear of: "[...]%s[...]"' % \
                             (ErrorString(e.code), e.lineno, e.offset, near))
        except:
            self.log.error('Error rendering template:\n%s',
                           xml_document.toprettyxml(), exc_info=True)

            self.log.error('Unescaped template was:\n{0}'.format(template_string))
            raise
        finally:
            self.log.debug('Rendering xml object finished')

    def _before_render_xml(self, xml_document):
        for callback in self.before_render_callbacks:
            callback(xml_document)

    def _after_render_xml(self, xml_document):
        for callback in self.after_render_callbacks:
            callback(xml_document)

    def _parent_of_type(self, node, of_type):
        # Returns the first immediate parent of type `of_type`.
        # Returns None if nothing is found.

        if hasattr(node, 'parentNode'):
            if node.parentNode.nodeName.lower() == of_type:
                return node.parentNode
            else:
                return self._parent_of_type(node.parentNode, of_type)
        else:
            return None

    def create_node(self, xml_document, node_type, parent=None):
        """Creates a node in `xml_document` of type `node_type` and specified,
        as child of `parent`."""
        node = xml_document.createElement(node_type)
        if parent:
            parent.appendChild(node)

        return node

    def create_text_span_node(self, xml_document, content):
        span = xml_document.createElement('text:span')
        text_node = self.create_text_node(xml_document, content)
        span.appendChild(text_node)

        return span

    def create_text_node(self, xml_document, text):
        """
        Creates a text node
        """
        return xml_document.createTextNode(text)


    def get_style_by_name(self, style_name):
        """
            Search in <office:automatic-styles> for style_name.
            Return None if style_name is not found. Otherwise
            return the style node
        """

        auto_styles = self.content.getElementsByTagName(
            'office:automatic-styles')[0]

        if not auto_styles.hasChildNodes():
            return None

        for style_node in auto_styles.childNodes:
            if style_node.hasAttribute('style:name') and \
               (style_node.getAttribute('style:name') == style_name):
               return style_node

        return None

    def insert_style_in_content(self, style_name, attributes=None,
        **style_properties):
        """
            Insert a new style into content.xml's <office:automatic-styles> node.
            Returns a reference to the newly created node
        """

        auto_styles = self.content.getElementsByTagName('office:automatic-styles')[0]
        style_node = self.content.createElement('style:style')

        style_node.setAttribute('style:name', style_name)
        style_node.setAttribute('style:family', 'text')
        style_node.setAttribute('style:parent-style-name', 'Standard')

        if attributes:
            for k, v in attributes.items():
                style_node.setAttribute('style:%s' % k, v)

        if style_properties:
            style_prop = self.content.createElement('style:text-properties')
            for k, v in style_properties.items():
                style_prop.setAttribute('%s' % k, v)

            style_node.appendChild(style_prop)

        return auto_styles.appendChild(style_node)

    def markdown_filter(self, markdown_text):
        """
            Convert a markdown text into a ODT formated text
        """

        if not isinstance(markdown_text, basestring):
            return ''

        from xml.dom import Node
        from markdown_map import transform_map

        try:
            from markdown2 import markdown
        except ImportError:
            raise SecretaryError('Could not import markdown2 library. Install it using "pip install markdown2"')

        styles_cache = {}   # cache styles searching
        html_text = markdown(markdown_text)
        xml_object = parseString('<html>%s</html>' % html_text.encode('ascii', 'xmlcharrefreplace'))

        # Transform HTML tags as specified in transform_map
        # Some tags may require extra attributes in ODT.
        # Additional attributes are indicated in the 'attributes' property

        for tag in transform_map:
            html_nodes = xml_object.getElementsByTagName(tag)
            for html_node in html_nodes:
                odt_node = xml_object.createElement(transform_map[tag]['replace_with'])

                # Transfer child nodes
                if html_node.hasChildNodes():
                    for child_node in html_node.childNodes:
                        # We can't directly insert text into a text:list-item
                        # element. The content of the item most be wrapped inside
                        # a container like text:p. When there's not a double linebreak
                        # separating list elements, markdown2 creates <li> elements without
                        # wraping their contents inside a container. Here we automatically
                        # create the container if one was not created by markdown2.
                        if (tag == 'li' and (not child_node.localName)):
                            container = xml_object.createElement('text:p')
                            container.appendChild(child_node.cloneNode(True))
                            child_node = container

                        odt_node.appendChild(child_node.cloneNode(True))

                # Add style-attributes defined in transform_map
                if 'style_attributes' in transform_map[tag]:
                    for k, v in transform_map[tag]['style_attributes'].items():
                        odt_node.setAttribute('text:%s' % k, v)

                # Add defined attributes
                if 'attributes' in transform_map[tag]:
                    for k, v in transform_map[tag]['attributes'].items():
                        odt_node.setAttribute(k, v)

                    # copy original href attribute in <a> tag
                    if tag == 'a':
                        if html_node.hasAttribute('href'):
                            odt_node.setAttribute('xlink:href',
                                html_node.getAttribute('href'))

                # Does the node need to create an style?
                if 'style' in transform_map[tag]:
                    name = transform_map[tag]['style']['name']
                    if not name in styles_cache:
                        style_node = self.get_style_by_name(name)

                        if style_node is None:
                            # Create and cache the style node
                            style_node = self.insert_style_in_content(
                                name, transform_map[tag]['style'].get('attributes', None),
                                **transform_map[tag]['style']['properties'])
                            styles_cache[name] = style_node

                html_node.parentNode.replaceChild(odt_node, html_node)

        def node_to_string(node):
            result = node.toxml()

            # linebreaks in preformated nodes should be converted to <text:line-break/>
            if (node.__class__.__name__ != 'Text') and \
                (node.getAttribute('text:style-name') == 'Preformatted_20_Text'):
                result = result.replace('\n', '<text:line-break/>')

            # All double linebreak should be replaced with an empty paragraph
            return result.replace('\n\n', '<text:p text:style-name="Standard"/>')


        return ''.join(node_as_str for node_as_str in map(node_to_string,
                xml_object.getElementsByTagName('html')[0].childNodes))


def render_template(template, **kwargs):
    """
        Render a ODF template file
    """

    engine = Renderer(file)
    return engine.render(**kwargs)


if __name__ == "__main__":
    import os
    from datetime import datetime

    def read(fname):
        return open(os.path.join(os.path.dirname(__file__), fname)).read()

    document = {
        'datetime': datetime.now(),
        'md_sample': read('README.md')
    }

    countries = [
        {'country': 'United States', 'capital': 'Washington', 'cities': ['miami', 'new york', 'california', 'texas', 'atlanta']},
        {'country': 'England', 'capital': 'London', 'cities': ['gales']},
        {'country': 'Japan', 'capital': 'Tokio', 'cities': ['hiroshima', 'nagazaki']},
        {'country': 'Nicaragua', 'capital': 'Managua', 'cities': ['leon', 'granada', 'masaya']},
        {'country': 'Argentina', 'capital': 'Buenos aires'},
        {'country': 'Chile', 'capital': 'Santiago'},
        {'country': 'Mexico', 'capital': 'MExico City', 'cities': ['puebla', 'cancun']},
    ]

    render = Renderer()
    result = render.render('simple_template.odt', countries=countries, document=document)

    output = open('rendered.odt', 'wb')
    output.write(result)

    print("Template rendering finished! Check rendered.odt file.")<|MERGE_RESOLUTION|>--- conflicted
+++ resolved
@@ -477,101 +477,6 @@
         mime = guess_type(filename)
         return (open(filename, 'rb'), mime[0] if mime else None)
 
-<<<<<<< HEAD
-
-    def replace_images(self, xml_document):
-        """Perform images replacements"""
-        self.log.debug('Inserting images')
-        frames = xml_document.getElementsByTagName('draw:frame')
-
-        for frame in frames:
-            if not frame.hasChildNodes():
-                continue
-
-            key = frame.getAttribute('draw:name')
-            if key not in self.template_images:
-                continue
-
-            # Get frame attributes
-            frame_attrs = dict()
-            for i in xrange(frame.attributes.length):
-                attr = frame.attributes.item(i)
-                frame_attrs[attr.name] = attr.value
-
-            # Get child draw:image node and its attrs
-            image_node = frame.childNodes[0]
-            image_attrs = dict()
-            for i in xrange(image_node.attributes.length):
-                attr = image_node.attributes.item(i)
-                image_attrs[attr.name] = attr.value
-
-            # Request to media loader the image to use
-            image = self.media_callback(self.template_images[key]['value'],
-                                        *self.template_images[key]['args'],
-                                        frame_attrs=frame_attrs,
-                                        image_attrs=image_attrs,
-                                        **self.template_images[key]['kwargs'])
-
-            # Update frame and image node attrs (if they where updated in
-            # media_callback call)
-            for k, v in frame_attrs.items():
-                frame.setAttribute(k, v)
-
-            for k, v in image_attrs.items():
-                image_node.setAttribute(k, v)
-
-            # Keep original image reference value
-            if isinstance(self.template_images[key]['value'], basestring):
-                frame.setAttribute('draw:name',
-                                   self.template_images[key]['value'])
-
-            # Does the madia loader returned something?
-            if not image:
-                continue
-
-            mname = self.add_media_to_archive(media=image[0], mime=image[1],
-                                              name=key)
-            if mname:
-                image_node.setAttribute('xlink:href', mname)
-
-    def _render_xml(self, xml_document, **kwargs):
-        # Prepare the xml object to be processed by jinja2
-        self.log.debug('Rendering XML object')
-        template_string = ""
-
-        try:
-            self.template_images = dict()
-            self._prepare_document_tags(xml_document)
-            xml_source = xml_document.toxml()
-            xml_source = xml_source.encode('ascii', 'xmlcharrefreplace')
-            jinja_template = self.environment.from_string(
-                self._unescape_entities(xml_source.decode('utf-8'))
-            )
-
-            result = jinja_template.render(**kwargs)
-            result = self._encode_escape_chars(result)
-
-            final_xml = parseString(result.encode('ascii', 'xmlcharrefreplace'))
-            if self.template_images:
-                self.replace_images(final_xml)
-
-            return final_xml
-        except ExpatError as e:
-            near = result.split('\n')[e.lineno -1][e.offset-200:e.offset+200]
-            raise ExpatError('ExpatError "%s" at line %d, column %d\nNear of: "[...]%s[...]"' % \
-                             (ErrorString(e.code), e.lineno, e.offset, near))
-        except:
-            self.log.error('Error rendering template:\n%s',
-                           xml_document.toprettyxml(), exc_info=True)
-
-            self.log.error('Unescaped template was:\n{0}'.format(template_string))
-            raise
-        finally:
-            self.log.debug('Rendering xml object finished')
-
-
-=======
->>>>>>> 9de46b42
     def render(self, template, **kwargs):
         """
             Render a template
