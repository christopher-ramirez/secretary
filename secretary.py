#!/usr/bin/python

# * Copyright (c) 2012-2014 Christopher Ramirez chris.ramirezg@gmail.com
# *
# * Licensed under the MIT license.

"""
Secretary
    This project is a document engine which make use of LibreOffice
    documents as templates and use the semantics of jinja2 to control
    variable printing and control flow.

    To render a template:
        engine = Renderer(template_file)
        result = engine.render(template_var1=...)
"""

from __future__ import unicode_literals, print_function

import io
import re
import sys
import logging
import zipfile
from os import path
from mimetypes import guess_type, guess_extension
from uuid import uuid4
from xml.dom.minidom import parseString
from jinja2 import Environment, Undefined

# Test python versions and normalize calls to basestring, unicode, etc.
try:
    unicode = unicode
except NameError:
    # 'unicode' is undefined, must be Python 3
    str = str
    unicode = str
    bytes = bytes
    basestring = (str,bytes)
else:
    # 'unicode' exists, must be Python 2
    str = str
    unicode = unicode
    bytes = str
    basestring = basestring


FLOW_REFERENCES = {
    'text:p'             : 'text:p',
    'paragraph'          : 'text:p',
    'before::paragraph'  : 'text:p',
    'after::paragraph'   : 'text:p',

    'table:table-row'    : 'table:table-row',
    'table-row'          : 'table:table-row',
    'row'                : 'table:table-row',
    'before::table-row'  : 'table:table-row',
    'after::table-row'   : 'table:table-row',
    'before::row'        : 'table:table-row',
    'after::row'         : 'table:table-row',

    'table:table-cell'   : 'table:table-cell',
    'table-cell'         : 'table:table-cell',
    'cell'               : 'table:table-cell',
    'before::table-cell' : 'table:table-cell',
    'after::table-cell'  : 'table:table-cell',
    'before::cell'       : 'table:table-cell',
    'after::cell'        : 'table:table-cell',
}

# ---- Exceptions
class SecretaryError(Exception):
    pass

class UndefinedSilently(Undefined):
    # Silently undefined,
    # see http://stackoverflow.com/questions/6182498
    def silently_undefined(*args, **kwargs):
        return ''

    return_new = lambda *args, **kwargs: UndefinedSilently()

    __unicode__ = silently_undefined
    __str__ = silently_undefined
    __call__ = return_new
    __getattr__ = return_new

# ************************************************
#
#           SECRETARY FILTERS
#
# ************************************************

def media_loader(f):
    def wrapper(*args, **kwargs):
        Renderer.__media_loader__ = f

    return wrapper

def pad_string(value, length=5):
    value = str(value)
    return value.zfill(length)

class Renderer(object):
    """
        Main engine to convert and ODT document into a jinja
        compatible template.

        Basic use example:
            engine = Renderer('template')
            result = engine.render()


        Renderer provides an enviroment variable which can be used
        to provide custom filters to the ODF render.

            engine = Renderer('template.odt')
            engine.environment.filters['custom_filer'] = filter_function
            result = engine.render()
    """

    def __init__(self, environment=None, **kwargs):
        """
        Create a Renderer instance.

        args:
            environment: Use this jinja2 enviroment. If not specified, we
                         create a new environment for this class instance.

        returns:
            None
        """
        self.log = logging.getLogger(__name__)
        self.log.debug('Initing a Renderer instance\nTemplate')

        if environment:
            self.environment = environment
        else:
            self.environment = Environment(undefined=UndefinedSilently,
                                           autoescape=True)
            # Register filters
            self.environment.filters['pad'] = pad_string
            self.environment.filters['markdown'] = self.markdown_filter
            self.environment.filters['image'] = self.image_filter

        self.media_path = kwargs.pop('media_path', '')
        self.media_callback = self.fs_loader


    def media_loader(self, callback):
        """This sets the the media loader. A user defined function which
        loads media. The function should take a template value, optionals
        args and kwargs. Is media exists should return a tuple whose first
        element if a file object type representing the media and its second
        elements is the media mimetype.

        See Renderer.fs_loader funcion for an example"""
        self.media_callback = callback
        return callback

    def _unpack_template(self, template):
        # And Open/libreOffice is just a ZIP file. Here we unarchive the file
        # and return a dict with every file in the archive
        self.log.debug('Unpacking template file')
        
        archive_files = {}
        archive = zipfile.ZipFile(template, 'r')
        for zfile in archive.filelist:
            archive_files[zfile.filename] = archive.read(zfile.filename)

        return archive_files

        self.log.debug('Unpack completed')

    def _pack_document(self, files):
        # Store to a zip files in files
        self.log.debug('packing document')
        zip_file = io.BytesIO()

        zipdoc = zipfile.ZipFile(zip_file, 'a')
        for fname, content in files.items():
            if sys.version_info >= (2, 7):
                zipdoc.writestr(fname, content, zipfile.ZIP_DEFLATED)
            else:
                zipdoc.writestr(fname, content)

        self.log.debug('Document packing completed')

        return zip_file

    def _prepare_template_tags(self, xml_document):
        """ Here we search for every field node present in xml_document.
        For each field we found we do:
        * if field is a print field ({{ field }}), we replace it with a
          <text:span> node.
        
        * if field is a control flow ({% %}), then we find immediate node of
          type indicated in field's `text:description` attribute and replace
          the whole node and its childrens with field's content.
        
          If `text:description` attribute starts with `before::` or `after::`,
          then we move field content before or after the node in description.
        
          If no `text:description` is available, find the immediate common
          parent of this and any other field and replace its child and 
          original parent of field with the field content.
        
          e.g.: original
          <table>
              <table:row>
                  <field>{% for bar in bars %}</field>
              </table:row>
              <paragraph>
                  <field>{{ bar }}</field>
              </paragraph>
              <table:row>
                  <field>{% endfor %}</field>
              </table:row>
          </table>
          
          After processing:
          <table>
              {% for bar in bars %}
              <paragraph>
                  <text:span>{{ bar }}</text:span>
              </paragraph>
              {% endfor %}
          </table>
        """

        self.log.debug('Preparing template tags')
        fields = xml_document.getElementsByTagName('text:text-input')

        # First, count secretary fields
        for field in fields:
            if not field.hasChildNodes():
                continue

            field_content = field.childNodes[0].data.strip()

            if not re.findall(r'(?is)^{[{|%].*[%|}]}$', field_content):
                # Field does not contains jinja template tags
                continue

            is_block_tag = re.findall(r'(?is)^{%[^{}]*%}$', field_content)
            self.inc_node_fields_count(field.parentNode,
                    'block' if is_block_tag else 'variable')

        # Do field replacement and moving
        for field in fields:
            if not field.hasChildNodes():
                continue

            field_content = field.childNodes[0].data.strip()

            if not re.findall(r'(?is)^{[{|%].*[%|}]}$', field_content):
                # Field does not contains jinja template tags
                continue

            is_block_tag = re.findall(r'(?is)^{%[^{}]*%}$', field_content)
            discard = field
            field_reference = field.getAttribute('text:description').strip().lower()

            if re.findall(r'\|markdown', field_content):
                # a markdown field should take the whole paragraph
                field_reference = 'text:p'

            if field_reference:
                # User especified a reference. Replace immediate parent node
                # of type indicated in reference with this field's content.
                node_type = FLOW_REFERENCES.get(field_reference, False)
                if node_type:
                    discard = self._parent_of_type(field, node_type)

                jinja_node = self.create_text_node(xml_document, field_content)

            elif is_block_tag:
                # Find the common immediate parent of this and any other field.
                while discard.parentNode.secretary_field_count <= 1:
                    discard = discard.parentNode

                if discard is not None:
                    jinja_node = self.create_text_node(xml_document,
                                                       field_content)

            else:
                jinja_node = self.create_text_span_node(xml_document,
                                                        field_content)

            parent = discard.parentNode
            if not field_reference.startswith('after::'):
                parent.insertBefore(jinja_node, discard)
            else:
                if discard.isSameNode(parent.lastChild):
                    parent.appendChild(jinja_node)
                else:
                    parent.insertBefore(jinja_node,
                                        discard.nextSibling)

            if field_reference.startswith(('after::', 'before::')):
                # Do not remove whole field container. Just remove the
                # <text:text-input> parent node if field has it.
                discard = self._parent_of_type(field, 'text:p')
                parent = discard.parentNode

            parent.removeChild(discard)


    def _unescape_entities(self, xml_text):
        # unescape XML entities gt and lt
        unescape_rules = {
            r'(?is)({[{|%].*)(&gt;)(.*[%|}]})': r'\1>\3',
            r'(?is)({[{|%].*)(&lt;)(.*[%|}]})': r'\1<\3',
            r'(?is)({[{|%].*)(<.?text:s.?>)(.*[%|}]})': r'\1 \3',
        }

        for p, r in unescape_rules.items():
            xml_text = re.sub(p, r, xml_text)

        return xml_text

    def _encode_escape_chars(self, xml_text):
        # Replace line feed and/or tabs within text span entities.
        find_pattern = r'(?is)<text:([\S]+?)>([^>]*?([\n|\t])[^<]*?)</text:\1>'
        for m in re.findall(find_pattern, xml_text):
            print(m[1])
            replacement = m[1].replace('\n', '<text:line-break/>')
            replacement = replacement.replace('\t', '<text:tab/>')
            xml_text = xml_text.replace(m[1], replacement)

        return xml_text


    def add_media_to_archive(self, media, mime, name=''):
        """Adds to "Pictures" archive folder the file in `media` and register
        it into manifest file."""
        extension = None
        if hasattr(media, 'name') and not name:
            extension = path.splitext(media.name)
            name      = extension[0]
            extension = extension[1]

        if not extension:
            extension = guess_extension(mime)

        media_path = 'Pictures/%s%s' % (name, extension)
        media.seek(0)
        self.files[media_path] = media.read(-1)
        if hasattr(media, 'close'):
            media.close()

        files_node = self.manifest.getElementsByTagName('manifest:manifest')[0]
        node = self.create_node(self.manifest, 'manifest:file-entry', files_node)
        node.setAttribute('manifest:full-path', media_path)
        node.setAttribute('manifest:media-type', mime)

        return media_path


    def fs_loader(self, media, *args, **kwargs):
        """Loads a file from the file system.
        :param media: A file object or a relative or absolute path of a file.
        :type media: unicode
        """
        if hasattr(media, 'seek') and hasattr(media, 'read'):
            return (media, 'image/jpeg')
        elif path.isfile(media):
            filename = media
        else:
            if not self.media_path:
                self.log.debug('media_path property not specified to load images from.')
                return

            filename = path.join(self.media_path, media)
            if not path.isfile(filename):
                self.log.debug('Media file "%s" does not exists.' % filename)
                return

        mime = guess_type(filename)
        return (open(filename, 'rb'), mime[0] if mime else None)


    def replace_images(self, xml_document):
        """Perform images replacements"""
        self.log.debug('Inserting images')
        frames = xml_document.getElementsByTagName('draw:frame')

        for frame in frames:
            if not frame.hasChildNodes():
                continue

            key = frame.getAttribute('draw:name')
            if key not in self.template_images:
                continue

            # Get frame attributes
            frame_attrs = dict()
            for i in xrange(frame.attributes.length):
                attr = frame.attributes.item(i)
                frame_attrs[attr.name] = attr.value 

            # Get child draw:image node and its attrs
            image_node = frame.childNodes[0]
            image_attrs = dict()
            for i in xrange(image_node.attributes.length):
                attr = image_node.attributes.item(i)
                image_attrs[attr.name] = attr.value 

            # Request to media loader the image to use
            image = self.media_callback(self.template_images[key]['value'],
                                        *self.template_images[key]['args'],
                                        frame_attrs=frame_attrs,
                                        image_attrs=image_attrs,
                                        **self.template_images[key]['kwargs'])

            # Update frame and image node attrs (if they where updated in
            # media_callback call)
            for k, v in frame_attrs.items():
                frame.setAttribute(k, v)
                
            for k, v in image_attrs.items():
                image_node.setAttribute(k, v)

            # Keep original image reference value
            if isinstance(self.template_images[key]['value'], basestring):
                frame.setAttribute('draw:name',
                                   self.template_images[key]['value'])

            # Does the madia loader returned something?
            if not image:
                continue

            mname = self.add_media_to_archive(media=image[0], mime=image[1],
                                              name=key)
            if mname:
                image_node.setAttribute('xlink:href', mname)

    def _render_xml(self, xml_document, **kwargs):
        # Prepare the xml object to be processed by jinja2
        self.log.debug('Rendering XML object')

        try:
            self.template_images = dict()
            self._prepare_template_tags(xml_document)
            template_string = self._unescape_entities(xml_document.toxml())
            jinja_template = self.environment.from_string(template_string)
            result = jinja_template.render(**kwargs)
            result = self._encode_escape_chars(result)

<<<<<<< HEAD
            final_xml = parseString(result.encode('ascii', 'xmlcharrefreplace'))
            if self.template_images:
                self.replace_images(final_xml)

            return final_xml
=======
            try:
                return parseString(result.encode('ascii', 'xmlcharrefreplace'))
            except:
                self.log.error('Error parsing XML result:\n%s', result,
                               exc_info=True)
                raise
>>>>>>> d5931ad1
        
        except:
            self.log.error('Error rendering template:\n%s',
                           xml_document.toprettyxml(), exc_info=True)
            raise
        finally:
            self.log.debug('Rendering xml object finished')


    def render(self, template, **kwargs):
        """
            Render a template

            args:
                template: A template file. Could be a string or a file instance
                **kwargs: Template variables. Similar to jinja2

            returns:
                A binary stream which contains the rendered document.
        """

        self.log.debug('Initing a template rendering')
        self.files = self._unpack_template(template)
        self.render_vars = {}

        # Keep content and styles object since many functions or
        # filters may work with then
        self.content  = parseString(self.files['content.xml']) 
        self.styles   = parseString(self.files['styles.xml'])
        self.manifest = parseString(self.files['META-INF/manifest.xml'])
        
        # Render content.xml
        self.content = self._render_xml(self.content, **kwargs)

        # Render styles.xml
        self.styles = self._render_xml(self.styles, **kwargs)

        self.log.debug('Template rendering finished')

        self.files['content.xml']           = self.content.toxml().encode('ascii', 'xmlcharrefreplace')
        self.files['styles.xml']            = self.styles.toxml().encode('ascii', 'xmlcharrefreplace')
        self.files['META-INF/manifest.xml'] = self.manifest.toxml().encode('ascii', 'xmlcharrefreplace')
        
        document = self._pack_document(self.files)
        document = self._pack_document(self.files)
        return document.getvalue()


    def _parent_of_type(self, node, of_type):
        # Returns the first immediate parent of type `of_type`.
        # Returns None if nothing is found.

        if hasattr(node, 'parentNode'):
            if node.parentNode.nodeName.lower() == of_type:
                return node.parentNode
            else:
                return self._parent_of_type(node.parentNode, of_type)
        else:
            return None

    def create_node(self, xml_document, node_type, parent=None):
        """Creates a node in `xml_document` of type `node_type` and specified,
        as child of `parent`."""
        node = xml_document.createElement(node_type)
        if parent:
            parent.appendChild(node)

        return node

    def create_text_span_node(self, xml_document, content):
        span = xml_document.createElement('text:span')
        text_node = self.create_text_node(xml_document, content)
        span.appendChild(text_node)

        return span

    def create_text_node(self, xml_document, text):
        """
        Creates a text node
        """
        return xml_document.createTextNode(text)

    def inc_node_fields_count(self, node, field_type='variable'):
        """ Increase field count of node and its parents """

        if node is None:
            return

        if not hasattr(node, 'secretary_field_count'):
            setattr(node, 'secretary_field_count', 0)

        if not hasattr(node, 'secretary_variable_count'):
            setattr(node, 'secretary_variable_count', 0)

        if not hasattr(node, 'secretary_block_count'):
            setattr(node, 'secretary_block_count', 0)

        node.secretary_field_count += 1
        if field_type == 'variable':
            node.secretary_variable_count += 1
        else:
            node.secretary_block_count += 1

        self.inc_node_fields_count(node.parentNode, field_type)

    
    def get_style_by_name(self, style_name):
        """
            Search in <office:automatic-styles> for style_name.
            Return None if style_name is not found. Otherwise
            return the style node
        """

        auto_styles = self.content.getElementsByTagName(
            'office:automatic-styles')[0]

        if not auto_styles.hasChildNodes():
            return None

        for style_node in auto_styles.childNodes:
            if style_node.hasAttribute('style:name') and \
               (style_node.getAttribute('style:name') == style_name):
               return style_node

        return None

    def insert_style_in_content(self, style_name, attributes=None,
        **style_properties):
        """
            Insert a new style into content.xml's <office:automatic-styles> node.
            Returns a reference to the newly created node
        """

        auto_styles = self.content.getElementsByTagName('office:automatic-styles')[0]
        style_node = self.content.createElement('style:style')

        style_node.setAttribute('style:name', style_name)
        style_node.setAttribute('style:family', 'text')
        style_node.setAttribute('style:parent-style-name', 'Standard')

        if attributes:
            for k, v in attributes.items():
                style_node.setAttribute('style:%s' % k, v)

        if style_properties:
            style_prop = self.content.createElement('style:text-properties')
            for k, v in style_properties.items():
                style_prop.setAttribute('%s' % k, v)

            style_node.appendChild(style_prop)

        return auto_styles.appendChild(style_node)

    def markdown_filter(self, markdown_text):
        """
            Convert a markdown text into a ODT formated text
        """

        if not isinstance(markdown_text, basestring):
            return ''

        from xml.dom import Node
        from markdown_map import transform_map

        try:
            from markdown2 import markdown
        except ImportError:
            raise SecretaryError('Could not import markdown2 library. Install it using "pip install markdown2"')

        styles_cache = {}   # cache styles searching
        html_text = markdown(markdown_text)
        xml_object = parseString('<html>%s</html>' % html_text.encode('ascii', 'xmlcharrefreplace'))

        # Transform HTML tags as specified in transform_map
        # Some tags may require extra attributes in ODT.
        # Additional attributes are indicated in the 'attributes' property

        for tag in transform_map:
            html_nodes = xml_object.getElementsByTagName(tag)
            for html_node in html_nodes:
                odt_node = xml_object.createElement(transform_map[tag]['replace_with'])

                # Transfer child nodes
                if html_node.hasChildNodes():
                    for child_node in html_node.childNodes:
                        odt_node.appendChild(child_node.cloneNode(True))

                # Add style-attributes defined in transform_map
                if 'style_attributes' in transform_map[tag]:
                    for k, v in transform_map[tag]['style_attributes'].items():
                        odt_node.setAttribute('text:%s' % k, v)

                # Add defined attributes
                if 'attributes' in transform_map[tag]:
                    for k, v in transform_map[tag]['attributes'].items():
                        odt_node.setAttribute(k, v)

                    # copy original href attribute in <a> tag
                    if tag == 'a':
                        if html_node.hasAttribute('href'):
                            odt_node.setAttribute('xlink:href',
                                html_node.getAttribute('href'))

                # Does the node need to create an style?
                if 'style' in transform_map[tag]:
                    name = transform_map[tag]['style']['name']
                    if not name in styles_cache:
                        style_node = self.get_style_by_name(name)

                        if style_node is None:
                            # Create and cache the style node
                            style_node = self.insert_style_in_content(
                                name, transform_map[tag]['style'].get('attributes', None),
                                **transform_map[tag]['style']['properties'])
                            styles_cache[name] = style_node

                html_node.parentNode.replaceChild(odt_node, html_node)

        def node_to_string(node):
            result = node.toxml()

            # linebreaks in preformated nodes should be converted to <text:line-break/>
            if (node.__class__.__name__ != 'Text') and \
                (node.getAttribute('text:style-name') == 'Preformatted_20_Text'):
                result = result.replace('\n', '<text:line-break/>')

            # All double linebreak should be replaced with an empty paragraph
            return result.replace('\n\n', '<text:p text:style-name="Standard"/>')


        return ''.join(node_as_str for node_as_str in map(node_to_string,
                xml_object.getElementsByTagName('html')[0].childNodes))

    def image_filter(self, value, *args, **kwargs):
        """Store value into template_images and return the key name where this
        method stored it. The value returned it later used to load the image
        from media loader and finally inserted into the final ODT document."""
        key = uuid4().hex
        self.template_images[key] = {
            'value': value,
            'args': args,
            'kwargs': kwargs
        }

        return key


def render_template(template, **kwargs):
    """
        Render a ODF template file
    """

    engine = Renderer(file)
    return engine.render(**kwargs)


if __name__ == "__main__":
    import os
    from datetime import datetime

    def read(fname):
        return open(os.path.join(os.path.dirname(__file__), fname)).read()

    document = {
        'datetime': datetime.now(),
        'md_sample': read('README.md')
    }

    countries = [
        {'country': 'United States', 'capital': 'Washington', 'cities': ['miami', 'new york', 'california', 'texas', 'atlanta']},
        {'country': 'England', 'capital': 'London', 'cities': ['gales']},
        {'country': 'Japan', 'capital': 'Tokio', 'cities': ['hiroshima', 'nagazaki']},
        {'country': 'Nicaragua', 'capital': 'Managua', 'cities': ['leon', 'granada', 'masaya']},
        {'country': 'Argentina', 'capital': 'Buenos aires'},
        {'country': 'Chile', 'capital': 'Santiago'},
        {'country': 'Mexico', 'capital': 'MExico City', 'cities': ['puebla', 'cancun']},
    ]

    render = Renderer()
    result = render.render('simple_template.odt', countries=countries, document=document)

    output = open('rendered.odt', 'wb')
    output.write(result)

    print("Template rendering finished! Check rendered.odt file.")<|MERGE_RESOLUTION|>--- conflicted
+++ resolved
@@ -447,20 +447,11 @@
             result = jinja_template.render(**kwargs)
             result = self._encode_escape_chars(result)
 
-<<<<<<< HEAD
             final_xml = parseString(result.encode('ascii', 'xmlcharrefreplace'))
             if self.template_images:
                 self.replace_images(final_xml)
 
             return final_xml
-=======
-            try:
-                return parseString(result.encode('ascii', 'xmlcharrefreplace'))
-            except:
-                self.log.error('Error parsing XML result:\n%s', result,
-                               exc_info=True)
-                raise
->>>>>>> d5931ad1
         
         except:
             self.log.error('Error rendering template:\n%s',
