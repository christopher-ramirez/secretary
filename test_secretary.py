--- conflicted
+++ resolved
@@ -13,15 +13,6 @@
     assert isinstance(undefined.attribute, UndefinedSilently)
     assert str(undefined) == ''
 
-<<<<<<< HEAD
-=======
-def test_pad_string():
-    assert pad_string('TEST') == '0TEST'
-    assert pad_string('TEST', 4) == 'TEST'
-    assert pad_string(1) == '00001'
-
-
->>>>>>> d132c2a9
 class RenderTestCase(TestCase):
     def setUp(self):
         root = os.path.dirname(__file__)
@@ -80,11 +71,7 @@
         assert self.engine.create_text_node(self.document, 'text').toxml() == 'text'
 
     def test_create_text_span_node(self):
-<<<<<<< HEAD
         assert self.engine.create_text_span_node(self.document, 'text').toxml() == '<text:span>text</text:span>'
-=======
-        assert self.engine.create_text_span_node(self.document, 'text').toxml() == '<text:span>text</text:span>'
-
 
 class EncodeLFAndFWithinTextNamespace(TestCase):
     """Test encoding of line feed and tab chars within text: namespace"""
@@ -104,5 +91,4 @@
         https://github.com/christopher-ramirez/secretary/issues/39"""
         xml = '<text:span attr="value">This\nLF</text:span>'
         espected = '<text:span attr="value">This<text:line-break/>LF</text:span>'
-        assert (Renderer._encode_escape_chars(xml) == espected)
->>>>>>> d132c2a9
+        assert (Renderer._encode_escape_chars(xml) == espected)