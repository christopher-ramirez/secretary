# -*- coding: utf-8 -*-
from __future__ import unicode_literals

import os
from xml.dom.minidom import getDOMImplementation
from unittest import TestCase
from secretary import UndefinedSilently, Renderer

def test_undefined_silently():
    undefined = UndefinedSilently()

    assert isinstance(undefined(), UndefinedSilently)
    assert isinstance(undefined.attribute, UndefinedSilently)
    assert str(undefined) == ''

class RenderTestCase(TestCase):
    def setUp(self):
        root = os.path.dirname(__file__)
        impl = getDOMImplementation()
        template = os.path.join(root, 'simple_template.odt')

        self.document = impl.createDocument(None, "some_tag", None)
        self.engine = Renderer()
        self.engine.render(template)

    def test__unescape_entities(self):
        test_samples = {
            # test scaping of &gt;
            '{{ "greater_than_1" if 1&gt;0 }}'               : '{{ "greater_than_1" if 1>0 }}',
            '{% a &gt; b %}'                                 : '{% a > b %}',
            '{{ a &gt; b }}'                                 : '{{ a > b }}',
            '{% a|filter &gt; b %}'                          : '{% a|filter > b %}',
            '<node>{% a == b %}</node>{% else if a &gt; b %}': '<node>{% a == b %}</node>{% else if a > b %}',

            # test scaping of &lt; and &quot;
            '{{ &quot;lower_than_1&quot; if 1&lt;0 }}'       : '{{ "lower_than_1" if 1<0 }}',
            '{% a &lt; b %}'                                 : '{% a < b %}',
            '{{ a &lt; b }}'                                 : '{{ a < b }}',
            '{% a|filter &lt; b %}'                          : '{% a|filter < b %}',
            '<node>{% a == b %}</node>{% else if a &lt; b %}': '<node>{% a == b %}</node>{% else if a < b %}',
        }

        for test, expect in test_samples.items():
            assert self.engine._unescape_entities(test) == expect

    def _test_is_jinja_tag(self):
        assert self._is_jinja_tag('{{ foo }}')==True
        assert self._is_jinja_tag('{ foo }')==False

    def _test_is_block_tag(self):
        assert self._is_block_tag('{% if True %}')==True
        assert self._is_block_tag('{{ foo }}')==False
        assert self._is_block_tag('{ foo }')==False

    def test_create_test_node(self):
        assert self.engine.create_text_node(self.document, 'text').toxml() == 'text'

    def test_create_text_span_node(self):
        assert self.engine.create_text_span_node(self.document, 'text').toxml() == '<text:span>text</text:span>'

<<<<<<< HEAD
class EncodeLFAndFWithinTextNamespace(TestCase):
    """Test encoding of line feed and tab chars within text: namespace"""
=======

class EscapingVariablesValues(TestCase):
    """
        Test encoding of line feed and tab variables valuess
    """
    def test_encode_linefeed_char(self):
        xml = 'This\nLF'
        expected = 'This<text:line-break/>LF'
        assert (Renderer.get_escaped_var_value(xml) == expected)

>>>>>>> 7574963b
    def test_encode_linefeed_char(self):
        xml = 'This\tTab char'
        expected = 'This<text:tab/>Tab char'
        assert (Renderer.get_escaped_var_value(xml) == expected)

    def test_escape_xml_reserved_chars(self):
        ''' Should also escape minor and mayor signs '''
        xml = '1 is > than 0 & -1 is <'
        expected = '1 is &gt; than 0 &amp; -1 is &lt;'
        assert (Renderer.get_escaped_var_value(xml) == expected)<|MERGE_RESOLUTION|>--- conflicted
+++ resolved
@@ -58,21 +58,16 @@
     def test_create_text_span_node(self):
         assert self.engine.create_text_span_node(self.document, 'text').toxml() == '<text:span>text</text:span>'
 
-<<<<<<< HEAD
-class EncodeLFAndFWithinTextNamespace(TestCase):
-    """Test encoding of line feed and tab chars within text: namespace"""
-=======
 
 class EscapingVariablesValues(TestCase):
     """
-        Test encoding of line feed and tab variables valuess
+        Test encoding of line feed and tab variables values
     """
     def test_encode_linefeed_char(self):
         xml = 'This\nLF'
         expected = 'This<text:line-break/>LF'
         assert (Renderer.get_escaped_var_value(xml) == expected)
 
->>>>>>> 7574963b
     def test_encode_linefeed_char(self):
         xml = 'This\tTab char'
         expected = 'This<text:tab/>Tab char'
